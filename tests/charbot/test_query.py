--- conflicted
+++ resolved
@@ -103,11 +103,7 @@
         res
         == {
             1: "**1**: Be respectful to others. Being drunk is not an excuse for being stupid. Common-sense matters"
-<<<<<<< HEAD
-            ". Just because it isn’t explicitly written here, doesn’t mean it doesn’t break the rules.\n**2**: Please"
-=======
             ". Just because it isn’t explicitly written here, doesn't mean it doesn't break the rules.\n**2**: Please"
->>>>>>> 6f4355f9
             " utilize the text and voice channels as they are described and keep things on topic. Please be open to"
             " explaining and including others for any conversation you have here.\n**3**: Don't spam. Intentionally"
             " spamming gets you kicked or muted. Whether or not you are spamming is subject to interpretation of"
@@ -125,11 +121,7 @@
             " maintaining a PG-13 community environment. Find a way to say it another way, if the bot kills your"
             " message.",
             2: "<@1>:\n**1**: Be respectful to others. Being drunk is not an excuse for being stupid. Common-sense "
-<<<<<<< HEAD
-            "matters. Just because it isn’t explicitly written here, doesn’t mean it doesn’t break the rules.\n**2**: "
-=======
             "matters. Just because it isn’t explicitly written here, doesn't mean it doesn't break the rules.\n**2**: "
->>>>>>> 6f4355f9
             "Please utilize the text and voice channels as they are described and keep things on topic. Please be open"
             " to explaining and including others for any conversation you have here.\n**3**: Don't spam. Intentionally"
             " spamming gets you kicked or muted. Whether or not you are spamming is subject to interpretation of"
@@ -147,19 +139,11 @@
             " maintaining a PG-13 community environment. Find a way to say it another way, if the bot kills your"
             " message.",
             3: "**Rule 1** is Be respectful to others. Being drunk is not an excuse for being stupid. "
-<<<<<<< HEAD
-            "Common-sense matters. Just because it isn’t explicitly written here, doesn’t mean it doesn’t break the "
-            "rules.\n The rules can be found here: "
-            "<https://cpry.net/DiscordRules>",
-            4: "<@1>:\n**Rule 1** is Be respectful to others. Being drunk is not an excuse for being stupid. "
-            "Common-sense matters. Just because it isn’t explicitly written here, doesn’t mean it doesn’t break the "
-=======
             "Common-sense matters. Just because it isn’t explicitly written here, doesn't mean it doesn't break the "
             "rules.\n The rules can be found here: "
             "<https://cpry.net/DiscordRules>",
             4: "<@1>:\n**Rule 1** is Be respectful to others. Being drunk is not an excuse for being stupid. "
             "Common-sense matters. Just because it isn’t explicitly written here, doesn't mean it doesn't break the "
->>>>>>> 6f4355f9
             "rules.\n The rules can be found here: "
             "<https://cpry.net/DiscordRules>",
         }[expected_key]
