--- conflicted
+++ resolved
@@ -166,12 +166,6 @@
           - python-version: "3.10"
           - python-version: "3.11"
             codecov: true
-<<<<<<< HEAD
-
-=======
-          - python-version: "3.11.0-rc.2"
-            short-form: "3.11"
->>>>>>> c322a065
     steps:
       - uses: actions/checkout@v3
       - uses: harmon758/postgresql-action@v1
