--- conflicted
+++ resolved
@@ -9,13 +9,10 @@
 import sys as _sys
 from importlib import metadata as _metadata
 from pkgutil import iter_modules
-<<<<<<< HEAD
+from typing import Any
 
 import asyncpg as _asyncpg
 import discord
-=======
-from typing import Any
->>>>>>> 41b9a201
 
 from charbot_rust import translate, __version__ as rust_version
 
