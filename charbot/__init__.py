--- conflicted
+++ resolved
@@ -4,15 +4,13 @@
 # SPDX-License-Identifier: MIT
 """Charbot Module."""
 import logging
-
-import asyncpg
-import asyncpg as _asyncpg
 import functools as _functools
 import pathlib as _pathlib
 import sys as _sys
 from typing import Any, Generic, TypeVar
 from pkgutil import iter_modules
 
+import asyncpg as _asyncpg
 import discord
 
 from charbot_rust import translate
@@ -26,11 +24,8 @@
     "GuildInteraction",
     "ComponentInteraction",
     "GuildComponentInteraction",
-<<<<<<< HEAD
+    "translate",
     "setup_custom_datatypes",
-=======
-    "translate",
->>>>>>> 00124f7f
 )
 __blacklist__ = [f"{__package__}.{item}" for item in ("__main__", "bot", "card", "errors", "types", "translator")]
 
@@ -38,17 +33,17 @@
 T = TypeVar("T", bound="CBot")
 
 
-async def setup_custom_datatypes(conn_or_pool: _asyncpg.Connection) -> None:
+async def setup_custom_datatypes(conn: _asyncpg.Connection) -> None:
     """There are a few custom postgres datatypes, this sets up serializations for them.
 
     Parameters
     ----------
-    conn_or_pool : _asyncpg.Connection | _asyncpg.Pool
-        The connection or pool to set up the custom datatypes for.
+    conn : _asyncpg.Connection
+        The connection to set up the custom datatypes for.
     """
     from .gangs.enums import Benefits
 
-    await conn_or_pool.set_type_codec(
+    await conn.set_type_codec(
         "BENEFIT",
         encoder=lambda b: b.name,
         decoder=Benefits,
