# -*- coding: utf-8 -*-
#  ----------------------------------------------------------------------------
#  MIT License
#
# Copyright (c) 2022 Bluesy
#
# Permission is hereby granted, free of charge, to any person obtaining a copy
# of this software and associated documentation files (the "Software"), to deal
# in the Software without restriction, including without limitation the rights
# to use, copy, modify, merge, publish, distribute, sublicense, and/or sell
# copies of the Software, and to permit persons to whom the Software is
# furnished to do so, subject to the following conditions:
#
# The above copyright notice and this permission notice shall be included in all
# copies or substantial portions of the Software.
#
# THE SOFTWARE IS PROVIDED "AS IS", WITHOUT WARRANTY OF ANY KIND, EXPRESS OR
# IMPLIED, INCLUDING BUT NOT LIMITED TO THE WARRANTIES OF MERCHANTABILITY,
# FITNESS FOR A PARTICULAR PURPOSE AND NONINFRINGEMENT. IN NO EVENT SHALL THE
# AUTHORS OR COPYRIGHT HOLDERS BE LIABLE FOR ANY CLAIM, DAMAGES OR OTHER
# LIABILITY, WHETHER IN AN ACTION OF CONTRACT, TORT OR OTHERWISE, ARISING FROM,
# OUT OF OR IN CONNECTION WITH THE SOFTWARE OR THE USE OR OTHER DEALINGS IN THE
# SOFTWARE.
#  ----------------------------------------------------------------------------
"""Query extension."""
import asyncio
import re
from io import BytesIO
from datetime import datetime
from typing import cast, TYPE_CHECKING, Final
from zoneinfo import ZoneInfo

import discord
import pytesseract
from discord import app_commands
from discord.ext import commands, tasks
from discord.ext.commands import Cog, Context
from PIL import Image, ImageOps


if TYPE_CHECKING:  # pragma: no cover
    from . import CBot, GuildInteraction as Interaction


__rules__: Final[dict[int, str]] = {
    1: "Be respectful to others. Being drunk is not an excuse for being stupid. Common-sense matters."
<<<<<<< HEAD
    " Just because it isn’t explicitly written here, doesn’t mean it doesn’t break the rules.",
=======
    " Just because it isn’t explicitly written here, doesn't mean it doesn't break the rules.",
>>>>>>> 6f4355f9
    2: "Please utilize the text and voice channels as they are described and keep things on topic."
    " Please be open to explaining and including others for any conversation you have here.",
    3: "Don't spam. Intentionally spamming gets you kicked or muted. Whether or not you are spamming is subject to"
    " interpretation of the moderator team. I will side with their judgment.",
    4: "Please do NOT use this as a venue for asking me when new videos will be released. "
    "I release stuff as fast as my schedule allows. See <#922613000047824956> for the breakdown",
    5: "In voice channels, please be courteous and do not hog the mic, scream, play background music, or "
    "other annoying things.",
    6: "Please no backseat gaming (we get enough of it on YouTube comments), and don't throw out spoilers to current"
    " things I or another person is working on.",
    7: "Feel free to use pictures in the chats, but nothing too crude, and nothing X rated. Insta-ban for anyone "
    "posting pornography, etc.",
    8: "Discord invites and promotions of your own content anywhere but <#298485559813210115> are restricted, "
    "if you wish to post one somewhere please check with Mods",
    9: "Please respect the Mods here. They are good people who sincerely want this environment to be awesome too. "
    "If they’re advising you to change your behavior, it’s the same as me doing it. Please listen.",
    10: "Some language will be deleted. I like the idea of maintaining a PG-13 community environment. "
    "Find a way to say it another way, if the bot kills your message.",
}
__source__ = "<https://github.com/Bluesy1/CharB0T/tree/main/charbot>"


class Query(Cog):
    """Query cog.

    Parameters
    ----------
    bot : Bot
        The bot object to bind the cog to.

    Attributes
    ----------
    bot : Bot
        The bot object the cog is attached to.
    """

    # noinspection PyUnresolvedReferences
    def __init__(self, bot: "CBot"):
        self.ocr_done: set[int] = set()
        self.bot = bot

    async def cog_load(self) -> None:  # pragma: no cover
        """Load the cog."""
        self.ocr_done = self.bot.holder.get("ocr_done", self.ocr_done)
        self.clear_ocr_done.start()

    async def cog_unload(self) -> None:  # pragma: no cover
        """Unload the cog."""
        self.bot.holder["ocr_done"] = self.ocr_done
        self.clear_ocr_done.cancel()

    def cog_check(self, ctx: Context) -> bool:
        """Check to run for all cog commands.

        Parameters
        ----------
        ctx : Context
            The context of the command.

        Returns
        -------
        bool
            True if the user has the required permissions to use the cog.
        """
        if ctx.guild is None:
            return False
        author = ctx.author
        assert isinstance(author, discord.Member)  # skipcq: BAN-B101
        return all(role.id not in (684936661745795088, 676250179929636886) for role in author.roles) or any(
            role.id in (338173415527677954, 253752685357039617, 225413350874546176) for role in author.roles
        )

    @commands.command()
    async def time(self, ctx: Context):
        """Return eastern time.

        Parameters
        ----------
        ctx : Context
            The context of the command.
        """
        await ctx.reply(f"Charlie's time is: {datetime.now(ZoneInfo('America/Detroit')).strftime('%X %x %Z')}")

    @commands.command()
    async def changelog(self, ctx: Context):
        """Return the changelog.

        Parameters
        ----------
        ctx : Context
            The context of the command.
        """
        await ctx.reply("Here's the changelog: https://bluesy1.github.io/CharB0T/changes")

    @commands.command()
    @commands.cooldown(1, 300, commands.BucketType.channel)
    async def faq(self, ctx: commands.Context):
        """Return the FAQ.

        Parameters
        ----------
        ctx : Context
            The context of the command.
        """
        await ctx.reply(
            "**Frequently Asked Questions**\n\n"
            "**Read the FAQ and the following channels before asking questions:**\n"
            "**<#244635060144308224>, <#970138004947611710>, <#398949472840712192>, <#343806259319013378>**\n"
            "**Q:** What is the purpose of this bot?\n"
            "**A:** This bot is a tool for the Charlie's discord server. It is used to "
            "provide custom tools and communication for the server.\n\n"
            "**Q:** How do I use this bot?\n"
            "**A:** You can use the bot by using the prefix `!` and the command name, or slash commands. \n\n"
        )

    @commands.hybrid_command(name="source", description="Info about the source code")
    @app_commands.guild_only()
    @commands.cooldown(1, 60, commands.BucketType.channel)
    async def source(self, ctx: Context):
        """Return a reference to the source code for the bot and its license.

        References
        ----------
        Repository:
        https://github.com/Bluesy1/CharB0T/tree/main/charbot

        Licence:
        MIT - https://github.com/Bluesy1/CharB0T/blob/master/LICENSE

        Parameters
        ----------
        ctx: discord.ext.commands.Context
            The context of the command
        """
        await ctx.reply(f"https://bluesy1.github.io/CharB0T/\n{__source__}\nMIT License")

    @staticmethod
    def get_text(image: BytesIO) -> str:
        """Get the text from an image using pytesseract"""
        img = Image.open(image)
        if img.is_animated:
            img.seek(0)
            buf = BytesIO()
            img.save(buf, format="PNG", save_all=False)
            img = Image.open(buf)
        unfiltered = re.sub(r"\n[\n ]*", "\n", pytesseract.image_to_string(ImageOps.grayscale(img)))
        return re.sub(r"", "", unfiltered, flags=re.IGNORECASE)

    @commands.command(aliases=["ocr"])
    @commands.max_concurrency(2, commands.BucketType.channel, wait=True)
    async def pull_text(self, ctx: Context, image: discord.Attachment | None = None):
        """Pull the test out of an image using Optical Character Recognition.

        Parameters
        ----------
        ctx : Context
            The context of the command.
        image : discord.Attachment | None
            The image to pull text from.
        """
        try:
            langs = pytesseract.get_languages()
        except pytesseract.TesseractNotFoundError:
            await ctx.reply("Tesseract is not installed, I cannot read images.")
            __import__("logging").getLogger("charbot.query").error("Tesseract is not installed, I cannot read images.")
            return
        else:
            if "eng" not in langs:
                await ctx.reply("Tesseract does not have English installed, I cannot read images.")
                return

        async with ctx.typing():
            if image is None:
                if ref := ctx.message.reference:
                    if ref.message_id in self.ocr_done:
                        await ctx.reply("I have already read this image.")
                        return
                    self.ocr_done.add(cast(int, ref.message_id))
                    attachments = cast(discord.Message, ref.resolved).attachments
                    if len(attachments) == 1:
                        buffer = BytesIO(await attachments[0].read())
                        res = await asyncio.to_thread(self.get_text, buffer)
                    else:
                        await ctx.reply("Please provide an image or reply to a message with an image.")
                        return
                else:
                    await ctx.reply("Please provide an image or reply to a message with an image.")
                    return
            else:
                self.ocr_done.add(ctx.message.id)
                buffer = BytesIO(await image.read())
                res = await asyncio.to_thread(self.get_text, buffer)
            if len(res.strip()) < 5:
                await ctx.reply("I could not read any text from the image.")
            else:
                await ctx.reply(f"```\n{res.strip()[:300]}\n```")

    @commands.Cog.listener()
    async def on_raw_reaction_add(self, payload: discord.RawReactionActionEvent):
        """Called when a reaction is added to a message.

        Parameters
        ----------
        payload : discord.RawReactionActionEvent
            The payload of the reaction.
        """
        if payload.guild_id != 225345178955808768:
            return
        if not payload.emoji.is_unicode_emoji():
            return
        elif payload.emoji.name != "\U0001F984":
            return
        if payload.message_id in self.ocr_done:
            return
        self.ocr_done.add(payload.message_id)
        guild = cast(discord.Guild, self.bot.get_guild(payload.guild_id))
        channel = cast(
            discord.TextChannel | discord.VoiceChannel,
            guild.get_channel(payload.channel_id) or await guild.fetch_channel(payload.channel_id),
        )
        message = await channel.fetch_message(payload.message_id)
        if len(message.attachments) < 1:
            await channel.send(f"Please only react to messages with at least one attachment. <@{payload.user_id}>")
            return
        buffer = BytesIO(await message.attachments[0].read())
        res = await asyncio.to_thread(self.get_text, buffer)
        if len(res.strip()) < 5:
            await channel.send(f"<@{payload.user_id}> I could not read any text from the image.")
        else:
            await channel.send(f"<@{payload.user_id}>\n```\n{res.strip()[:300]}\n```")

    @tasks.loop(hours=24)  # pragma: no cover
    async def clear_ocr_done(self):
        """Clear the OCR done set."""
        self.ocr_done.clear()
<<<<<<< HEAD
=======

    @app_commands.command()  # pyright: ignore[reportGeneralTypeIssues]
    @app_commands.guild_only()
    async def rules(
        self,
        interaction: "Interaction[CBot]",
        rule: app_commands.Range[int, 1, 10] | None = None,
        member: discord.Member | None = None,
    ):
        """Get a rule or the rules of the server.

        Parameters
        ----------
        interaction: Interaction[CBot]
            The interaction of the command.
        rule: app_commands.Range[int, 1, 10] | None
            The rule to get, if None, all rules are returned.
        member: discord.Member | None
            The member to get the rules for, if None, the author is quietly sent the rule(s).
        """
        resp = (
            f"**Rule {rule}** is {__rules__[rule]}\n The rules can be found here: <https://cpry.net/DiscordRules>"
            if rule
            else "\n".join(f"**{num}**: {_rule}" for num, _rule in __rules__.items())
        )

        if member:
            await interaction.response.send_message(
                f"{member.mention}:\n{resp}",
                allowed_mentions=discord.AllowedMentions(
                    users=[member], everyone=False, roles=False, replied_user=False
                ),
            )
        else:
            await interaction.response.send_message(resp, ephemeral=True)
>>>>>>> 6f4355f9

    @app_commands.command()  # pyright: ignore[reportGeneralTypeIssues]
    @app_commands.guild_only()
    async def rules(
        self,
        interaction: "Interaction[CBot]",
        rule: app_commands.Range[int, 1, 10] | None = None,
        member: discord.Member | None = None,
    ):
        """Get a rule or the rules of the server.

        Parameters
        ----------
        interaction: Interaction[CBot]
            The interaction of the command.
        rule: app_commands.Range[int, 1, 10] | None
            The rule to get, if None, all rules are returned.
        member: discord.Member | None
            The member to get the rules for, if None, the author is quietly sent the rule(s).
        """
        if not rule:
            resp = "\n".join(f"**{num}**: {_rule}" for num, _rule in __rules__.items())
        else:
            resp = (
                f"**Rule {rule}** is {__rules__[rule]}\n The rules can be found here: "
                f"<https://cpry.net/DiscordRules>"
            )
        if member:
            await interaction.response.send_message(
                f"{member.mention}:\n{resp}",
                allowed_mentions=discord.AllowedMentions(
                    users=[member], everyone=False, roles=False, replied_user=False
                ),
            )
        else:
            await interaction.response.send_message(resp, ephemeral=True)


async def setup(bot: "CBot"):
    """Load Plugin.

    Parameters
    ----------
    bot : commands.Bot
        The bot object to bind the cog to.
    """
    await bot.add_cog(Query(bot), override=True)<|MERGE_RESOLUTION|>--- conflicted
+++ resolved
@@ -44,11 +44,7 @@
 
 __rules__: Final[dict[int, str]] = {
     1: "Be respectful to others. Being drunk is not an excuse for being stupid. Common-sense matters."
-<<<<<<< HEAD
-    " Just because it isn’t explicitly written here, doesn’t mean it doesn’t break the rules.",
-=======
     " Just because it isn’t explicitly written here, doesn't mean it doesn't break the rules.",
->>>>>>> 6f4355f9
     2: "Please utilize the text and voice channels as they are described and keep things on topic."
     " Please be open to explaining and including others for any conversation you have here.",
     3: "Don't spam. Intentionally spamming gets you kicked or muted. Whether or not you are spamming is subject to"
@@ -284,8 +280,6 @@
     async def clear_ocr_done(self):
         """Clear the OCR done set."""
         self.ocr_done.clear()
-<<<<<<< HEAD
-=======
 
     @app_commands.command()  # pyright: ignore[reportGeneralTypeIssues]
     @app_commands.guild_only()
@@ -321,7 +315,6 @@
             )
         else:
             await interaction.response.send_message(resp, ephemeral=True)
->>>>>>> 6f4355f9
 
     @app_commands.command()  # pyright: ignore[reportGeneralTypeIssues]
     @app_commands.guild_only()
