import hikari
import lightbulb
from lightbulb import commands
from lightbulb.ext import tungsten


@lightbulb.Check
def punished(context):
    """Checks if command user is punished"""
    roles = context.member.role_ids
    for role in roles:
        if role in [684936661745795088, 676250179929636886]:
            return False
    return True


button_plugin = lightbulb.Plugin("Buttons", include_datastore=True)
button_plugin.d.open_callbacks = {}


class ButtonTestOne(tungsten.Components):
    """Test Button Class"""

    def __init__(self, *args, **kwargs):
        """Creates a Button group object"""

        button_rows = [
            [
                tungsten.Button("A", hikari.ButtonStyle.PRIMARY),
                tungsten.Button("B", hikari.ButtonStyle.PRIMARY),
                tungsten.Button("C", hikari.ButtonStyle.PRIMARY),
                tungsten.Button("D", hikari.ButtonStyle.PRIMARY),
                tungsten.Button("E", hikari.ButtonStyle.PRIMARY)
            ], [
                tungsten.Button("F", hikari.ButtonStyle.PRIMARY),
                tungsten.Button("G", hikari.ButtonStyle.PRIMARY),
                tungsten.Button("H", hikari.ButtonStyle.PRIMARY),
                tungsten.Button("I", hikari.ButtonStyle.PRIMARY),
                tungsten.Button("J", hikari.ButtonStyle.PRIMARY)
            ], [
                tungsten.Button("K", hikari.ButtonStyle.PRIMARY),
                tungsten.Button("L", hikari.ButtonStyle.PRIMARY),
                tungsten.Button("M", hikari.ButtonStyle.PRIMARY),
                tungsten.Button("N", hikari.ButtonStyle.PRIMARY),
                tungsten.Button("O", hikari.ButtonStyle.PRIMARY)
            ], [
                tungsten.Button("P", hikari.ButtonStyle.PRIMARY),
                tungsten.Button("Q", hikari.ButtonStyle.PRIMARY),
                tungsten.Button("R", hikari.ButtonStyle.PRIMARY),
                tungsten.Button("S", hikari.ButtonStyle.PRIMARY),
                tungsten.Button("T", hikari.ButtonStyle.PRIMARY)
            ], [
                tungsten.Button("U", hikari.ButtonStyle.PRIMARY),
                tungsten.Button("V", hikari.ButtonStyle.PRIMARY),
                tungsten.Button("W", hikari.ButtonStyle.PRIMARY),
                tungsten.Button("X", hikari.ButtonStyle.PRIMARY),
                tungsten.Button("Y", hikari.ButtonStyle.PRIMARY)
            ]
        ]
        kwargs["button_group"] = tungsten.ButtonGroup(button_rows)
<<<<<<< HEAD
        try:
            if args[0].author.id not in kwargs["allowed_ids"]:
                kwargs["allowed_ids"].append(args[0].author.id)
        except KeyError:
            kwargs["allowed_ids"] = [args[0].author.id]

=======
        if not kwargs["allowed_ids"]:
            kwargs["allowed_ids"] = [args[0].author.id]
        else:
            if args[0].author.id not in kwargs["allowed_ids"]:
                kwargs["allowed_ids"].append(args[0].author.id)
>>>>>>> 6d8611e3
        # Actually creates object
        super().__init__(*args, **kwargs)

    async def button_callback(
            self, button: tungsten.Button,  # pylint: disable=unused-argument
            x: int, y: int, interaction: hikari.ComponentInteraction  # pylint: disable=invalid-name,unused-argument
    ) -> None:
        """Callback for when a button has been pressed"""
        if interaction.message.content == "Click a button!":
            await self.edit_msg(
                f"Order that buttons have been clicked in is: ({button.label})",
                components=self.build())
        else:
            await self.edit_msg(f"{interaction.message.content}, ({button.label})", components=self.build())

    async def timeout_callback(self) -> None:
        """Callback on timeouts"""
        await self.edit_msg(f"{self.message.content}. ***The interactions have expired.***", components=[])


@button_plugin.command
@lightbulb.add_checks(punished)
@lightbulb.command("buttons", "button test command")
@lightbulb.implements(commands.PrefixCommand)
async def button_test_one(ctx: lightbulb.Context) -> None:
    """Test command"""
    buttons = ButtonTestOne(ctx)
    response = await ctx.respond("Click a button!", components=buttons.build())
    await buttons.run(response)


def load(bot):
    """Loads the plugin"""
    bot.add_plugin(button_plugin)


def unload(bot):
    """Unloads the plugin"""
    bot.remove_plugin(button_plugin)<|MERGE_RESOLUTION|>--- conflicted
+++ resolved
@@ -58,20 +58,11 @@
             ]
         ]
         kwargs["button_group"] = tungsten.ButtonGroup(button_rows)
-<<<<<<< HEAD
         try:
             if args[0].author.id not in kwargs["allowed_ids"]:
                 kwargs["allowed_ids"].append(args[0].author.id)
         except KeyError:
             kwargs["allowed_ids"] = [args[0].author.id]
-
-=======
-        if not kwargs["allowed_ids"]:
-            kwargs["allowed_ids"] = [args[0].author.id]
-        else:
-            if args[0].author.id not in kwargs["allowed_ids"]:
-                kwargs["allowed_ids"].append(args[0].author.id)
->>>>>>> 6d8611e3
         # Actually creates object
         super().__init__(*args, **kwargs)
 
